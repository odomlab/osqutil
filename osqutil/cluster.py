--- conflicted
+++ resolved
@@ -96,13 +96,8 @@
   '''
   Class used to build sbatch-wrapped command.
   '''
-<<<<<<< HEAD
 
   def build(self, cmd, mem=2000, time_limit=48, queue=None, jobname=None,
-=======
-  
-  def build(self, cmd, mem=2000, queue=None, jobname=None,
->>>>>>> b440998a
             auto_requeue=False, depend_jobs=None, sleep=0,
             mincpus=1, maxcpus=1, clusterlogdir=None, environ=None, *args, **kwargs):
     # The environ argument allows the caller to pass in arbitrary
@@ -876,11 +871,7 @@
     jobid = self._submit_lsfjob(cmd, jobname, depend, mem=12000)
     LOGGER.debug("got job id '%s'", jobid)
 
-<<<<<<< HEAD
-  def _submit_lsfjob(self, command, jobname, depend=None, sleep=0, mem=12000):
-=======
-  def _submit_lsfjob(self, command, jobname, depend=None, sleep=0, mem=8000, threads=1):
->>>>>>> b440998a
+  def _submit_lsfjob(self, command, jobname, depend=None, sleep=0, mem=12000, threads=1):
     '''
     Executes command in LSF cluster.
     '''
