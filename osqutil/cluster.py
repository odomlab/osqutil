'''
Module defining some base classes used in constructing and
submitting cluster jobs. Includes AlignmentManager classes which are
run directly on cluster nodes (and can therefore have no non-core
external module dependencies).
'''

import sys
import os
import re
import logging
import glob
import tempfile
import uuid
import time

from subprocess import Popen, PIPE
import time

from pipes import quote
from tempfile import gettempdir
from shutil import move

from osqutil.utilities import call_subprocess, bash_quote, \
    is_zipped, is_bzipped, set_file_permissions, BamPostProcessor, \
    parse_repository_filename, write_to_remote_file

from osqutil.config import Config

from osqutil.setup_logs import configure_logging
LOGGER = configure_logging('osqutil.cluster')

##############################################################################

def make_bam_name_without_extension(fqname):

  """Creates bam file basename out of Odom/Carroll lab standard fq
  filename. Note that this function does not append '.bam' to the
  returned name, so that samtools can add it for us."""

  # before further processing, make sure the input filename is stipped back from compression prefix.
  if fqname.endswith('.gz') or fqname.endswith('.bz2'):
    fqname = os.path.splitext(fqname)[0]
  base         = os.path.splitext(fqname)[0]
  lane_pattern = re.compile(r'^(.*)p[12](@\d+)?$')
  matchobj     = lane_pattern.match(base)
  if matchobj != None:
    base = matchobj.group(1)
    if matchobj.group(2):
      base += matchobj.group(2)
  return base


##############################################################################
##############################################################################

class SimpleCommand(object):
  '''
  Simple class used as a default command-string builder.
  '''
  __slots__ = ('conf')

  def __init__(self):

    self.conf = Config()

  def build(self, cmd, *args, **kwargs):
    
    if type(cmd) in (str, unicode):
      cmd = [cmd]

    return " ".join(cmd)

class NohupCommand(SimpleCommand):
  '''
  Class used to wrap a command in a nohup nice invocation for
  execution on a remote desktop.
  '''
  def build(self, cmd, remote_wdir, *args, **kwargs):

    cmd = super(NohupCommand, self).build(cmd, *args, **kwargs)

    # Now we set off a process on the target server which will align
    # the file(s) and scp the result back to us. Note the use of
    # 'nohup' here. Also 'nice', since we're probably using someone's
    # desktop computer. Command is split into two parts for clarity:
    cmd = ("nohup nice -n 20 sh -c '( (%s" % cmd)

    # Closing out the nohup subshell. See this thread for discussion:
    # http://stackoverflow.com/a/29172
    cmd += (") &)' >> %s 2>&1 < /dev/null"
            % os.path.join(remote_wdir, 'remote_worker.log'))

    return cmd

class SbatchCommand(SimpleCommand):
  '''
  Class used to build sbatch-wrapped command.
  '''
  
  def build(self, cmd, mem=2000, queue=None, jobname=None,
            auto_requeue=False, depend_jobs=None, sleep=0,
            mincpus=1, maxcpus=1, clusterlogdir=None, environ=None, *args, **kwargs):
    # The environ argument allows the caller to pass in arbitrary
    # environmental variables (e.g., JAVA_HOME) as a dict.
    if environ is None:
      environ = {}

    # Pass the PYTHONPATH to the cluster process. This allows us to
    # isolate e.g. a testing instance of the code from production.
    # Note that we can't do this as easily for PATH itself because
    # bsub itself is in a custom location on the cluster.
    for varname in ('PYTHONPATH', 'OSQPIPE_CONFDIR'):
      if varname in os.environ:
        environ[varname] = os.environ[varname]

    cmd = super(SbatchCommand, self).build(cmd, *args, **kwargs)

    # Add information about environment in front of the command.
    envstr = " ".join([ "%s=%s" % (key, val) for key, val in environ.iteritems() ])
    cmd = envstr + " " + cmd

    # In some cases it is beneficial to wait couple of seconds before the job is executed
    # As the job may be executed immediately, we add little wait before the execution of the rest of the command.
    if sleep > 0:
      cmd = ('sleep %d && ' % sleep) + cmd

    # uuid.uuid1() creates unique string based on hostname and time.
    ltmpdir = tempfile.gettempdir()
    slurmfile = str(uuid.uuid1())
    # if cluster log dir has not been specified, overwrite locally with clusterstdoutdir
    if clusterlogdir is None:
      clusterlogdir = self.conf.clusterstdoutdir
    fslurmfile = os.path.join(clusterlogdir, slurmfile)

    # Create sbatch bash script to a long string
    cmd_text = '#!/bin/bash\n'
    if jobname is not None:
      cmd_text += '#SBATCH -J %s\n' % jobname # where darwinjob is the jobname

    #cmd_text += '#SBATCH -A CHANGEME\n' # In university cluster paid version this argument is important! I.e. which project should be charged.
<<<<<<< HEAD

=======
>>>>>>> d4275e5c
    # A safety net in case min or max nr of cores gets muddled up. An
    # explicit error is preferred in such cases, so that we can see
    # what to fix.
    if mincpus > maxcpus:
      maxcpus = mincpus
      LOGGER.info("mincpus (%d) is greater than maxcpus (%d). Maxcpus was made equal to mincpus!" % (mincpus, maxcpus))

    cmd_text += '#SBATCH --nodes=%d-%d\n' % (mincpus, maxcpus) # how many whole nodes (cores) should be allocated
    cmd_text += '#SBATCH -N 1\n' # Make sure that all cores are in one node
    cmd_text += '#SBATCH --mail-type=NONE\n' # never receive mail
    if queue is None:
      cmd_text += '#SBATCH -p %s\n' % self.conf.clusterqueue # Queue where the job is sent.
    else:
      cmd_text += '#SBATCH -p %s\n' % queue # Queue where the job is sent.
    cmd_text += '#SBATCH --open-mode=append\n' # record information about job re-sceduling
    if auto_requeue:
      cmd_text += '#SBATCH --requeue\n' # requeue job in case node dies etc.
    else:
      cmd_text += '#SBATCH --no-requeue\n' # do not requeue the job
    cmd_text += '#SBATCH --mem %s\n' % mem # memory in MB
    # cmd_text += '#SBATCH -t 0-%s\n' % time_limit # Note that time_limit is a string in format of hh:mm
    cmd_text += '#SBATCH -o %s/%%j.stdout\n' % clusterlogdir # File to which STDOUT will be written
    cmd_text += '#SBATCH -e %s/%%j.stderr\n' % clusterlogdir # File to which STDERR will be written
    if depend_jobs is not None:
      dependencies = '#SBATCH --dependency=aftercorr' # execute job after all corresponding jobs
      for djob in depend_jobs:
        dependencies += ':%s' % djob
      cmd_text += '%s\n' % dependencies
    # Following (two) lines are not necessarily needed but suggested by University Darwin cluster for record keeping in scheduler log files.
    cmd_text += 'numnodes=$SLURM_JOB_NUM_NODES\n'
    cmd_text += 'numtasks=$SLURM_NTASKS\n'
    cmd_text += 'hostname=`hostname`\n'
    cmd_text += 'workdir=\"$SLURM_SUBMIT_DIR\"\n'
    # This is the place where the actual command we want to execute is added to the script.
    cmd_text += 'CMD=\"%s\"\n' % cmd
    # Change dir to work directory.
    cmd_text += 'cd %s\n' % self.conf.clusterworkdir
    cmd_text += 'echo -e \"Changed directory to `pwd`.\n\"\n'
    cmd_text += 'JOBID=$SLURM_JOB_ID\n'
    cmd_text += 'echo -e \"JobID: $JOBID\n======\"\n'
    cmd_text += 'echo "Job start time: `date`"\n'
    cmd_text += 'echo \"Executed in node: $hostname\"\n'
    cmd_text += 'echo \"CPU info: `cat /proc/cpuinfo | grep name | uniq | tr -s \' \' | cut -f2 -d:`\"\n'
    cmd_text += 'echo \"Current directory: `pwd`\"\n'
    # cmd_text += 'echo -e \"\nnumtasks=$numtasks, numnodes=$numnodes\"\n'
    cmd_text += 'echo -e \"Number of cores requested: min=%d, max=%d\"\n' % (mincpus, maxcpus)
    cmd_text += 'echo -e \"Number of nodes received: $numnodes\"\n'
    cmd_text += 'echo -e \"\nExecuting command:\n==================\n$CMD\n\"\n'
    cmd_text += 'mv %s %s/$SLURM_JOB_ID.sh\n' % (fslurmfile, clusterlogdir)
    cmd_text += 'eval $CMD\n\n'
    cmd_text += 'echo "Job end time: `date`"\n'
    # Write sbatch file to cluster

    try:
      sshkey = self.conf.clustersshkey
    except AttributeError, _err:
      sshkey = None
    write_to_remote_file(cmd_text, fslurmfile, self.conf.clusteruser,
                         self.conf.cluster, append=False, sshkey=sshkey)

    # Create slurm command
    slurmcmd = 'sbatch %s' % fslurmfile
    
    return slurmcmd

class BsubCommand(SimpleCommand):
  '''
  Class used to build a bsub-wrapped command.
  '''
  def build(self, cmd, mem=2000, queue=None, jobname=None,
            auto_requeue=False, depend_jobs=None, sleep=0, 
            mincpus=1, maxcpus=1, clusterlogdir=None, environ=None, *args, **kwargs):

    # The environ argument allows the caller to pass in arbitrary
    # environmental variables (e.g., JAVA_HOME) as a dict.
    if environ is None:
      environ = {}

    # Pass the PYTHONPATH to the cluster process. This allows us to
    # isolate e.g. a testing instance of the code from production.
    # Note that we can't do this as easily for PATH itself because
    # bsub itself is in a custom location on the cluster.
    for varname in ('PYTHONPATH', 'OSQPIPE_CONFDIR'):
      if varname in os.environ:
        environ[varname] = os.environ[varname]

    cmd = super(BsubCommand, self).build(cmd, *args, **kwargs)

    # Note that if this gets stuck in an infinite loop you will need
    # to use "bkill -r" to kill the job on LSF. N.B. exit code 139 is
    # a core dump. But so are several other exit codes; add 128 to all
    # the unix signals which result in a dump ("man 7 signal") for a
    # full listing.
    qval = "-Q 'all ~0'" if auto_requeue else ''
    try:
      group = self.conf.clustergroup
      if group != '':
        group = '-G ' + group
    except AttributeError:
      group = ''

    resources = 'rusage[mem=%d]' % mem
    memreq    = ''

    # Sanger cluster (farm3) has a stricter set of requirements which
    # are not supported by our local cluster. Quelle surprise.
    try:
      provider = self.conf.clusterprovider
      if provider[:3].lower() == 'san' or provider[:3].lower() == 'ebi':
        resources = ('select[mem>%d] ' % mem) + resources
        memreq    = '-M %d' % mem
    except AttributeError:
      pass

    # A safety net in case min or max nr of cores gets muddled up. An
    # explicit error is preferred in such cases, so that we can see
    # what to fix.
    if mincpus > maxcpus:
      maxcpus = mincpus
      LOGGER.info("mincpus (%d) is greater than maxcpus (%d). Maxcpus was made equal to mincpus!" % (mincpus, maxcpus))

    # In case clusterlogdir has been specified, override the self.conf.clusterstdout
    # This is handy in case we want to keep the logs together with job / larger project related files.
    cluster_stdout_stderr = ""
    if clusterlogdir is not None:
      cluster_stdout_stderr = "-o %s/%%J.stdout -e %s/%%J.stderr" % (clusterlogdir, clusterlogdir)
    else:
      cluster_stdout_stderr = "-o %s/%%J.stdout -e %s/%%J.stderr" % (self.conf.clusterstdoutdir, self.conf.clusterstdoutdir)

    envstr  = " ".join([ "%s=%s" % (key, val) for key, val in environ.iteritems() ])
    bsubcmd = (("%s bsub -R '%s' -R 'span[hosts=1]'"
           + " %s -r %s -n %d,%d"
                + " %s %s")
           % (envstr,
              resources,
              memreq,
              cluster_stdout_stderr,
              mincpus,
              maxcpus,
              qval,
              group))

    if queue is not None:
      bsubcmd += ' -q %s' % queue

    # The jobname attribute is also used to control LSF job array creation.
    if jobname is not None:
      bsubcmd += ' -J %s' % jobname

    if depend_jobs is not None:
      depend = "&&".join([ "ended(%d)" % (x,) for x in depend_jobs ])
      bsubcmd += " -w '%s'" % depend

    if sleep > 0:
      cmd = ('sleep %d && ' % sleep) + cmd

    # To group things in a pipe (allowing e.g. use of '&&'), we use a
    # subshell. Note that we quote the sh -c string once, and
    # everything within that string twice. Commands can be of the following form:
    #
    # "ssh blah@blah.org 'echo stuff | target.txt'"
    # r"ssh blah@blah.org \"echo stuff | target.txt\""
    #
    # I.e., one needs to be careful of python's rather idiosyncratic
    # string quoting rules, and use the r"" form where necessary.
    bsubcmd += r' sh -c "(%s)"' % re.sub(r'"', r'\"', cmd)

    return bsubcmd

##############################################################################
class JobRunner(object):
  '''
  Instantiable base class used as a core definition of how the various
  job submitter classes are organised. Each JobRunner subclass has a
  command_builder attribute which is used to create the final command
  string that is executed. The default behaviour of this class is to
  simply run the command using call_subprocess on the current
  host. Various subclasses have been created for extending this to
  execute the command on a remote host, or on an LSF cluster. Note
  that to submit to a local LSF head node, one might use this::

  jr = JobRunner(command_builder=BsubCommand())
  jr.submit_command(cmd, mem=8000, queue='dolab')

  See the ClusterJobSubmitter class for how this has been extended to
  submitting to a remote LSF head node.
  '''
  __slots__ = ('test_mode', 'config', 'command_builder')

  def __init__(self, test_mode=False, command_builder=None, *args, **kwargs):
    self.test_mode = test_mode
    if test_mode:
      LOGGER.setLevel(logging.DEBUG)
    else:
      LOGGER.setLevel(logging.INFO)
      
    self.config = Config()

    self.command_builder = SimpleCommand() \
        if command_builder is None else command_builder

  def run_command(self, cmd, tmpdir=None, path=None, command_builder=None, *args, **kwargs):

    if command_builder:
      cmd = command_builder.build(cmd, *args, **kwargs)
    else:
      cmd = self.command_builder.build(cmd, *args, **kwargs)
      
    if path is None:
      path = self.config.hostpath
      
    if tmpdir is None:
      tmpdir = gettempdir()
      
    LOGGER.debug(cmd)
    if not self.test_mode:
      return call_subprocess(cmd, shell=True, path=path, tmpdir=tmpdir)
    return None

  def submit_command(self, *args, **kwargs):
    '''
    Submit a remote command to whatever queuing or backgrounding
    mechanism the host server supports. Typically this method should
    be used for the big jobs, and run_command for trivial,
    order-sensitive things like checking for the existence of a genome
    on the server, or uncompressing remote files.
    '''
    return self.run_command(*args, **kwargs)

class JobSubmitter(JobRunner):

  '''Class to run jobs via LSF/bsub on the local host (i.e., when running on the cluster).'''
  
  def __init__(self, remote_wdir=None, *args, **kwargs):

    conf = Config() # self.conf is set in superclass __init__
    
    if conf.clustertype == 'SLURM':
      super(JobSubmitter, self).__init__(command_builder=SbatchCommand(),
                                         *args, **kwargs)
    elif self.conf.clustertype == 'LSF':
      super(JobSubmitter, self).__init__(command_builder=BsubCommand(),
                                         *args, **kwargs)
    else:
      LOGGER.error("Unknown cluster type '%s'. Exiting.", conf.clustertype)
      sys.exit(1)

  def submit_command(self, cmd, *args, **kwargs):
    '''
    Submit a job to run on the cluster. Uses bsub to enter jobs into
    the LSF queuing system. Extra arguments are passed to
    BsubCommand.build(). The return value is the integer LSF job ID.
    '''
    pout = super(JobSubmitter, self).\
           submit_command(cmd,
                          *args, **kwargs)

    # FIXME this could be farmed out to utilities?
    jobid_pattern = None
    if self.conf.clustertype == 'LSF':
      jobid_pattern = re.compile(r"Job\s+<(\d+)>\s+is\s+submitted\s+to")
    elif self.conf.clustertype == 'SLURM':
      jobid_pattern = re.compile(r"Submitted batch job (\d+)")
    else:
      LOGGER.error("Unknown cluster type '%s'. Exiting.", self.conf.clustertype)
      sys.exit(1)

    for line in pout:
      matchobj = jobid_pattern.search(line)
      if matchobj:
        jobid = int(matchobj.group(1))
        LOGGER.info("ID of submitted job: %d", jobid)
        return jobid
<<<<<<< HEAD

=======
>>>>>>> d4275e5c
    raise ValueError("Unable to parse job scheduler output for job ID.")

class RemoteJobRunner(JobRunner):
  '''
  Abstract base class holding some common methods used by classes
  controlling alignment job submission to the cluster and to other
  computing resources.
  '''
  remote_host = None
  remote_port = 22  # ssh default
  remote_user = None
  remote_wdir = None
  transfer_host = None
  transfer_wdir = None

  def __init__(self, *args, **kwargs):

    # A little programming-by-contract, as it were.
    if not all( x in self.__dict__.keys()
                for x in ('remote_host', 'remote_user', 'remote_wdir',
                          'transfer_host', 'transfer_wdir')):
      raise StandardError("Remote host information not provided.")
    super(RemoteJobRunner, self).__init__(*args, **kwargs)

  def run_command(self, cmd, wdir=None, path=None, command_builder=None, *args, **kwargs):
    '''
    Method used to run a command *directly* on the remote host. No
    attempt will be made to use any kind of queuing or backgrounding
    mechanism.

    The command call is wrapped in an ssh connection. This command will
    also automatically change to the configured remote working
    directory before executing the command.
    '''
    if command_builder:
      cmd = command_builder.build(cmd, *args, **kwargs)
    else:
      cmd = self.command_builder.build(cmd, *args, **kwargs)
      
    if wdir is None:
      wdir = self.remote_wdir

    if path is None:
      pathdef = ''
    else:
      if type(path) is list:
        path = ":".join(path)
      pathdef = "PATH=%s" % path

    # Allow for custom ssh key specification in our config.
    sshcmd = "ssh"
    try:
      sshkey = self.conf.clustersshkey
      sshcmd += ' -i %s' % sshkey
    except AttributeError, _err:
      pass

    cmd = ("%s -p %s %s@%s \"source /etc/profile; cd %s && %s %s\""
           % (sshcmd,
              str(self.remote_port),
              self.remote_user,
              self.remote_host,
              wdir,
              pathdef,
              re.sub(r'"', r'\"', cmd)))
    LOGGER.debug(cmd)
    if not self.test_mode:
      return call_subprocess(cmd, shell=True, path=self.conf.hostpath)
    return None

  def find_remote_executable(self, progname, path=None):
    '''
    Quick (and a little dirty) approach to identifying an executable
    file on the specified path on a remote server (defaults to the
    default shell $PATH var).
    '''
    # This is a fairly simple shell script which just iterates over
    # the elements in $PATH and returns the first hit for an
    # executable file of the specified progname.
    cmd = (r"""IFS=':' read -a myary <<< \$PATH && for elem in \${myary[@]};"""
           + (r""" do if [ -x \${elem}/%s ]; then found=\${elem}/%s; break; fi; done && echo \$found"""
              % (progname, progname)))

    # Run the command directly on the server (without bsub or nohup).
    output = self.run_command(cmd, path=path, command_builder=SimpleCommand())

    # One or zero lines should be returned.
    line = output.next()
    if line is None:
      return None

    executable = line.strip()
    if executable == '':
      return None

    LOGGER.debug('Found remote executable at %s', executable)
    return executable

  def remote_copy_files(self, filenames, destnames=None, same_permissions=False):
    '''
    Copy a set of files across to the remote working directory.
    '''
    if destnames is None:
      destnames = filenames
    if len(filenames) != len(destnames):
      raise ValueError("If used, the length of the destnames list"
                                                                          + " must equal that of the filenames list.")
    for i in range(0, len(filenames)):
      fromfn = filenames[i]
      destfn = destnames[i]
      
      destfile = os.path.join(self.transfer_wdir, destfn)
      destfile = bash_quote(destfile)
      
      # Currently we assume that the same login credentials work for
      # both the cluster and the data transfer host. Note that this
      # needs an appropriate ssh key to be authorised on both the
      # transfer host and the cluster host.
      cmdbits = ['scp', '-P', str(self.remote_port)]
      if same_permissions: # default is to use the configured umask.
        cmdbits += ['-p']
      try:
        sshkey = self.conf.clustersshkey
        cmdbits += ['-i', sshkey]
      except AttributeError, _err:
        pass

      cmdbits += ['-q', bash_quote(fromfn),
                  "%s@%s:%s" % (self.remote_user,
                                self.transfer_host,
                                quote(destfile))]
      cmd = " ".join(cmdbits)

      LOGGER.debug(cmd)
      if not self.test_mode:
        call_subprocess(cmd, shell=True, path=self.conf.hostpath)

  def remote_uncompress_file(self, fname, zipcommand='gzip'):
    '''
    Given a remote filename, run the specified zip command via ssh
    pipe to uncompress it. Return the filename with .gz/.bz2 suffix
    removed. Note that the zip command must understand -f and -d
    options as typically passed to gzip, and must strip off the
    filename extension for the uncompressed output file as one would
    expect.
    '''
    # Note that we're assuming that the name extensions reflect the
    # compression status.
    destfile = os.path.join(self.remote_wdir, fname)
  
##  Note that double-quoting here gives undesired results if the
##  filename contains square brackets. If problems recur with other
##  filenames, consider modifying bash_quote to omit the
##  square-bracket quoting.
#    destfile = bash_quote(destfile)
    
    # Assumes that gzip/bzip2/whatever is in the executable path on
    # the remote server.
    LOGGER.info("Uncompressing remote file %s", fname)
    cmd = " ".join(('%s -f -d' % zipcommand, quote(destfile)))
    self.run_command(cmd, command_builder=SimpleCommand())
    
    # Remove the filename extension.
    return os.path.splitext(fname)[0]

  def transfer_data(self, filenames, destnames=None):
    '''
    Convenience method to copy data files across to the server,
    uncompress if necessary, and return the fixed destination
    filenames.
    '''
    if destnames is None:
      destnames = filenames

    # Copy the files across.
    self.remote_copy_files(filenames, destnames)

    # Next, call uncompress any files which need it.
    uncomp_names = []
    for num in range(len(destnames)):
      
      # We have to test the file we copied over, since we'll be
      # reading its header.
      if is_zipped(filenames[num]):
        uncomp = self.remote_uncompress_file(destnames[num], zipcommand='gzip')
      elif is_bzipped(filenames[num]):
        uncomp = self.remote_uncompress_file(destnames[num], zipcommand='bzip2')
      else:
        uncomp = os.path.join(self.remote_wdir, destnames[num])
      uncomp_names.append(uncomp)

    return uncomp_names
  
  def submit(self, *args, **kwargs):
    '''
    Stub method identifying this as an abstract base class. This is
    typically the primary method which defines the command to be run,
    and which calls self.transfer_data() and
    self.submit_command().
    '''
    raise NotImplementedError(
      "Attempted to submit remote job via an abstract base class.")

##############################################################################
##############################################################################
class ClusterJobSubmitter(RemoteJobRunner):

  '''Class to run jobs via LSF/bsub on the cluster.'''

  def __init__(self, remote_wdir=None, *args, **kwargs):

    conf        = Config() # self.conf is set in superclass __init__
    self.remote_host = conf.cluster
    self.remote_port = conf.clusterport
    self.remote_user = conf.clusteruser
    self.remote_wdir = conf.clusterworkdir if remote_wdir is None else remote_wdir
    try:
      self.transfer_host = conf.transferhost
    except AttributeError, _err:
      # LOGGER.debug("Falling back to cluster host for transfer.")
      # self.transfer_host = self.remote_host
      self.transfer_host = None
    try:
      self.transfer_wdir = conf.transferdir
    except AttributeError, _err:
      LOGGER.debug("Falling back to cluster remote directory for transfer.")
      self.transfer_wdir = self.remote_wdir

    # Must call this *after* setting the remote host info.
    if conf.clustertype == 'SLURM':
      super(ClusterJobSubmitter, self).__init__(command_builder=SbatchCommand(),
                                                *args, **kwargs)
    elif conf.clustertype == 'LSF':
      super(ClusterJobSubmitter, self).__init__(command_builder=BsubCommand(),
                                                *args, **kwargs)
    else:
      LOGGER.error("Unknown cluster type '%s'. Exiting.", conf.clustertype)
      sys.exit(1)

  def submit_command(self, cmd, *args, **kwargs):
    '''
    Submit a job to run on the cluster. Uses bsub to enter jobs into
    the LSF queuing system. Extra arguments are passed to
    BsubCommand.build(). The return value is the integer LSF job ID.
    '''    
    pout = super(ClusterJobSubmitter, self).\
<<<<<<< HEAD
        submit_command(cmd,
                       path=self.conf.clusterpath,
                       *args, **kwargs)
=======
           submit_command(cmd,
                          path=self.conf.clusterpath,
                          *args, **kwargs)

>>>>>>> d4275e5c
    jobid_pattern = None
    if self.conf.clustertype == 'LSF':
      jobid_pattern = re.compile(r"Job\s+<(\d+)>\s+is\s+submitted\s+to")
    elif self.conf.clustertype == 'SLURM':
      jobid_pattern = re.compile(r"Submitted batch job (\d+)")
    else:
      LOGGER.error("Unknown cluster type '%s'. Exiting.", self.conf.clustertype)
      sys.exit(1)
    
    if not self.test_mode:
      for line in pout:
        matchobj = jobid_pattern.search(line)
        if matchobj:
          jobid = int(matchobj.group(1))
          LOGGER.info("ID of submitted job: %d", jobid)
          return jobid

      raise ValueError("Unable to parse bsub output for job ID.")
    else:
      return 0 # Test mode only.
    
class ClusterJobRunner(RemoteJobRunner):
  
  '''Class to run jobs via simple SSH on the cluster.'''
  
  def __init__(self, remote_wdir=None, *args, **kwargs):
    
    self.conf        = Config()
    self.remote_host = self.conf.cluster
    self.remote_port = self.conf.clusterport
    self.remote_user = self.conf.clusteruser
    self.remote_wdir = self.conf.clusterworkdir if remote_wdir is None else remote_wdir

    try:
      self.transfer_host = conf.transferhost
    except AttributeError, _err:
      # LOGGER.debug("Falling back to cluster host for transfer.")
      # self.transfer_host = self.remote_host
      self.transfer_host = None
    try:
      self.transfer_wdir = conf.transferdir
    except AttributeError, _err:
      LOGGER.debug("Falling back to cluster remote directory for transfer.")
      self.transfer_wdir = self.remote_wdir
      
    # Must call this *after* setting the remote host info.
    super(ClusterJobRunner, self).__init__(command_builder=SimpleCommand(),
                                           *args, **kwargs)
    
##############################################################################
class DesktopJobSubmitter(RemoteJobRunner):
  '''
  Class to run jobs on an alternative alignment host (typically a
  desktop computer with multiple cores). The job is run under nohup
  and nice -20, and a log file is created in the working directory on
  the remote host. The return value is a STDOUT filehandle.
  '''
  def __init__(self, *args, **kwargs):

    conf        = Config() # self.conf is set in superclass __init__
    self.remote_host = conf.althost
    self.remote_port = conf.althostport
    self.remote_user = conf.althostuser
    self.remote_wdir = conf.althostworkdir
    self.transfer_host = self.remote_host
    self.transfer_dir  = self.remote_wdir
    
    # Must call this *after* setting the remote host info.
    super(DesktopJobSubmitter, self).__init__(command_builder=NohupCommand(),
                                              *args, **kwargs)

  def submit_command(self, cmd, *args, **kwargs):
    '''
    Submit a command to run on the designated host desktop
    machine.
    '''
    return super(DesktopJobSubmitter, self).\
      submit_command(cmd,
                     path=self.conf.althostpath,
                     remote_wdir=self.remote_wdir,
                     *args, **kwargs)

##############################################################################
##############################################################################

class AlignmentManager(object):
  '''
  Parent class handling various functions required by scripts
  running BWA or other aligners across multiple parallel alignments
  (and merging their output) on the cluster.
  '''
  __slots__ = ('conf', 'samtools_prog', 'group', 'cleanup', 'loglevel',
               'split_read_count', 'bsub', 'merge_prog', 'logfile', 'debug', 'threads', 'sortthreads','postprocess')

  def __init__(self, merge_prog=None, cleanup=False, group=None,
               split_read_count=1000000,
               loglevel=logging.WARNING, debug=True):

    self.conf = Config()

    self.samtools_prog = 'samtools'
    
    # The merge_prog argument *must* be set when calling split_and_align.
    self.merge_prog    = merge_prog
    self.logfile       = self.conf.splitbwarunlog
    self.bsub          = JobSubmitter()
    self.split_read_count   = split_read_count
    self.threads       = int(self.conf.num_threads)
    self.sortthreads   = int(self.conf.num_threads_sort)
    
    self.cleanup       = cleanup
    self.group         = group
    self.debug         = debug    
    
    self._configure_logging(self.__class__.__name__, LOGGER)
    LOGGER.setLevel(loglevel)
    LOGGER.debug("merge_prog set to %s", self.merge_prog)

  def _configure_logging(self, name, logger=LOGGER):
    '''
    Configures the logs to be saved in self.logfile.
    '''

    if self.debug:
      logger.setLevel(logging.DEBUG) # log everything on debug level
    else:
      logger.setLevel(logging.INFO)
      
    # specify the format of the log file
    logfmt = "[%%(asctime)s] %s %%(levelname)s : %%(message)s" % (name,)
    fmt = logging.Formatter(logfmt)
    
    # Push stderr to logs; Note that any required StreamHandlers will
    # have been added in the child class.
    hdlr = logging.FileHandler(self.logfile)
    hdlr.setFormatter(fmt)
    hdlr.setLevel(min(logger.getEffectiveLevel(), logging.WARN))
    logger.addHandler(hdlr)
        
  def split_fq(self, fastq_fn):
    '''
    Splits fastq file to self.split_read_count reads per file using
    linux command line split for speed.
    In case compressed (gzip or bzip), the file will be uncompressed on fly.    
    '''
    LOGGER.info("Splitting %s (%d reads per split)", fastq_fn, (self.split_read_count*self.threads) )

    fastq_fn_suffix = fastq_fn + '-'
    if fastq_fn.endswith('.gz'):
      fastq_fn_suffix = fastq_fn.rstrip('.gz') + '-'
      cmd = 'gunzip -c %s | split -l %d - %s' % ( quote(fastq_fn), (self.split_read_count*4*self.threads), quote(fastq_fn_suffix) )
    elif fastq_fn.endswith('.bz2'):
      fastq_fn_suffix = fastq_fn.rstrip('.bz2') + '-'
      cmd = 'bzcat %s | split -l %d - %s' % ( quote(fastq_fn), (self.split_read_count*4*self.threads), quote(fastq_fn_suffix) )
    else:
      cmd = ("split -l %d %s %s" # split -l size file.fq prefix
             % (self.split_read_count*4*self.threads, quote(fastq_fn), quote(fastq_fn_suffix)))
    call_subprocess(cmd, shell=True,
                    tmpdir=self.conf.clusterworkdir,
                    path=self.conf.clusterpath)

    # glob will try and expand [, ], ? and *; we don't actually want that.
    # Here we quote them as per the glob docs in a character class [].
    bash_re  = re.compile(r'([?\[\]*])')
    fq_files = glob.glob(bash_re.sub(r'[\1]', fastq_fn_suffix) + "??")
    fq_files.sort()
    for fname in fq_files:
      LOGGER.debug("Created fastq file: '%s'", fname)
      if self.group != None:
        set_file_permissions(self.group, fname)

    # Clean up 
    if self.cleanup:
      os.unlink(fastq_fn)
      LOGGER.info("Unlinking fq file '%s'", fastq_fn)
    return fq_files

  def queue_merge(self, bam_files, depend, bam_fn, rcp_target, samplename=None):
    '''
    Submits samtools job for merging list of bam files to LSF cluster.
    '''

    ## ML: thread information is available in self.threads. However,
    
    assert( self.merge_prog is not None )
    input_files = " ".join(bam_files) # singly-bash-quoted
    LOGGER.debug("Entering queue_merge with input_files=%s", input_files)

    # The self.merge_prog command is assumed to be a python script
    # conforming to the set of arguments supported by
    # cs_runBwaWithSplit_Merge.py. We call 'python' here to pick up
    # the python in our path rather than the python in the merge_prog
    # script shebang line.
    cmd = ("python %s --loglevel %d"
           % (self.merge_prog, LOGGER.getEffectiveLevel()))
    if rcp_target:
      cmd += " --rcp %s" % (rcp_target,)
    if self.cleanup:
      cmd += " --cleanup"
    if self.group:
      cmd += " --group %s" % (self.group,)
    if samplename:
      cmd += " --sample %s" % (samplename,)
    cmd += " %s %s" % (bash_quote(bam_fn), input_files)

    LOGGER.info("preparing samtools merge on '%s'", input_files)
    LOGGER.debug(cmd)

    jobname = bam_files[0].split("_")[0] + "bam"

    jobid = self._submit_lsfjob(cmd, jobname, depend, mem=12000, threads=self.threads) # Merge does not require much memory but as many cores as possible for compression is good.
    LOGGER.debug("got job id '%s'", jobid)

  def _submit_lsfjob(self, command, jobname, depend=None, sleep=0, mem=8000, threads=1):
    '''
    Executes command in LSF cluster.
    '''
    jobid = self.bsub.submit_command(command, jobname=jobname,
                                     depend_jobs=depend, mem=mem,
                                     path=self.conf.clusterpath,
                                     tmpdir=self.conf.clusterworkdir,
                                     queue=self.conf.clusterqueue,
                                     sleep=sleep, mincpus=threads)
    return '' if jobid is None else jobid

  def split_and_align(self, *args, **kwargs):
    '''
    Method used to launch the initial file splitting and bwa
    alignments. This class also submits a job dependent on the outputs
    of those alignments, which in turn merges the outputs to generate
    the final bam file.
    '''

    raise NotImplementedError()

  def _merge_files(self, output_fn, input_fns, samplename=None):
    '''
    Merges list of bam files.
    '''
    if len(input_fns) == 1:
      LOGGER.warn("Moving file: %s to %s", input_fns[0], output_fn)
      move(input_fns[0], output_fn)
    else:
      
      m1 = "%s_m1" % bash_quote(output_fn)
      m2 = "%s_m2" % bash_quote(output_fn)
      cmd = "mknod %s p && mknod %s p" % (m1, m2)
      # NB! samtools merge does not like naped pipe as output file. Hence the extra step of writing to stdout and cating to named pipe.
      ncmd = ("%s merge -u - %s > %s\n" # assumes sorted input bams.
              % (self.samtools_prog, " ".join([ bash_quote(x) for x in input_fns]), m1))
      # Prepare read group information
      (libcode, facility, lanenum, _pipeline) = parse_repository_filename(output_fn)
      if libcode is None:
        LOGGER.warn("Applying dummy read group information to output bam.")
        libcode  = os.path.basename(output_fn)
        facility = 'Unknown'
        lanenum  = 0
      if samplename is not None:
        sample = samplename
      else:
        samplename = libcode
      # Command for adding read groups
      ncmd += "picard AddOrReplaceReadGroups VALIDATION_STRINGENCY=SILENT COMPRESSION_LEVEL=0 INPUT=%s OUTPUT=%s RGLB=%s RGSM=%s RGCN=%s RGPU=%d RGPL=illumina\n" % (m1, m2, libcode, sample, facility, int(lanenum))
      # Command for compressing the file
      ncmd += "samtools view -b -@ %d %s > %s\n" % (self.threads, m2, bash_quote(output_fn))
      
      LOGGER.debug(ncmd)
      nfname = os.path.join(self.conf.clusterworkdir, "%s.nfile" % output_fn)
      ret = write_to_remote_file(ncmd, nfname, self.conf.clusteruser, self.conf.cluster)
      if ret > 0:
        LOGGER.error("Failed to create %s:%s" % (self.conf.cluster, nfname))
        sys.exit(1)
      cmd += " && npiper -i %s && rm %s %s %s" % (nfname, m1, m2, nfname)
      
      LOGGER.debug(cmd)
      pout = call_subprocess(cmd, shell=True,
                             tmpdir=self.conf.clusterworkdir,
                             path=self.conf.clusterpath)
      for line in pout:
        LOGGER.warn("SAMTOOLS: %s", line[:-1])
    if not os.path.isfile(output_fn):
      LOGGER.error("expected output file '%s' cannot be found.", output_fn)
      sys.exit("File access error.")
    if self.group:
      set_file_permissions(self.group, output_fn)
    if self.cleanup:
      for fname in input_fns:

        # Remove input bam file, as long as it's not the only one.
        if len(input_fns) > 1:
          LOGGER.info("Unlinking bam file '%s'", fname)
          os.unlink(fname)

  def copy_result(self, fname, destination):
    '''
    Copies file to destination.
    '''
<<<<<<< HEAD
    qname = bash_quote(fname)
    # Scp is not efficient, replacing with rsync on low encryption
    # cmd = "scp -p -q %s %s" % (qname, destination)
    cmd = "rsync -a -e \"ssh -o StrictHostKeyChecking=no -c arcfour\" %s %s" % (qname, destination)
    print cmd
=======
    qname = bash_quote(fname)    
    cmd = "scp -p -q %s %s" % (qname, target)
>>>>>>> d4275e5c
    LOGGER.debug(cmd)
    pout = call_subprocess(cmd, shell=True,
                           tmpdir=self.conf.clusterworkdir,
                           path=self.conf.clusterpath)
    count = 0
    for line in pout:
      LOGGER.warn("SCP: %s", line[:-1])
      count += 1
    if count > 0:
      LOGGER.error("Got errors from scp, quitting.")
      sys.exit("No files transferred.")
    flds = destination.split(":")
    if len(flds) == 2: # there's a machine and path
      fn_base = os.path.basename(qname)
      cmd = "ssh %s touch %s/%s.done" % (flds[0], flds[1], bash_quote(fn_base))
      LOGGER.debug(cmd)
      call_subprocess(cmd, shell=True,
                      tmpdir=self.conf.clusterworkdir,
                      path=self.conf.clusterpath)
    if self.cleanup:
      os.unlink(fname)
    return

  def picard_cleanup(self, output_fn, input_fn, samplename=None):
    '''
    Run picard CleanSam, AddOrReplaceReadGroups,
    FixMateInformation. Note that this method relies on the presence
    of a wrapper shell script named 'picard' in the path.
    '''
    # if postprocess intermediate files will not be compressed,
    # we need to add additional step of bam compression in the end
    if not self.conf.compressintermediates:
      output_fn_final = output_fn
      output_fn = output_fn + "_uncompressed.bam"
    
    postproc = BamPostProcessor(input_fn=input_fn, output_fn=output_fn,
                                samplename=samplename,
                                tmpdir=self.conf.clusterworkdir, compress=self.conf.compressintermediates)

    # Run CleanSam
    call_subprocess(postproc.clean_sam(),
                    tmpdir=self.conf.clusterworkdir, path=self.conf.clusterpath)
    if self.cleanup:
      os.unlink(input_fn)
      
    # Run AddOrReplaceReadGroups
    call_subprocess(postproc.add_or_replace_read_groups(),
                    tmpdir=self.conf.clusterworkdir, path=self.conf.clusterpath)
    if self.cleanup:
      os.unlink(postproc.cleaned_fn)

    # Run FixMateInformation
    call_subprocess(postproc.fix_mate_information(),
                    tmpdir=self.conf.clusterworkdir, path=self.conf.clusterpath)
    if self.cleanup:
      os.unlink(postproc.rgadded_fn)
      
    if not self.conf.compressintermediates:
      cmd = "samtools view -b -@ %s %s > %s && rm %s" % (self.conf.num_threads, output_fn, output_fn_final, output_fn)
      call_subprocess(cmd,
                      tmpdir=self.conf.clusterworkdir, path=self.conf.clusterpath)
      if self.group:
        set_file_permissions(self.group, output_fn_final)
    else:
      if self.group:
        set_file_permissions(self.group, output_fn)

  def merge_alignments(self, input_fns, output_fn, rcp_target=None, samplename=None, postprocess=True):
    '''
    Method used to merge a set of bam files into a single output bam
    file.
    '''
    merge_fn = output_fn

#    if postprocess:
#      merge_fn = "%s_dirty.bam" % os.path.splitext(output_fn)[0]
#    output_fn_local = output_fn
#    if output_fn.startswith('/') or output_fn.startswith('~/'):
#      (opath, ofn) = os.path.split(output_fn)
#      output_fn_local = ofn

    LOGGER.info("merging '%s' into '%s'", ", ".join(input_fns), merge_fn)
    self._merge_files(merge_fn, input_fns, samplename)
    LOGGER.info("merged '%s' into '%s'", ", ".join(input_fns), merge_fn)

    # NB! Following coded out lines are deprecated code not needed any more.
    # The lines used to run picard CleanSam and FixMateInformation now taken care of earlier in the pipeline;
    # and picard AddReadGroup now part of merge_files.
    # 
    # LOGGER.info("running picard cleanup on '%s'", merge_fn)    
    # self.picard_cleanup(output_fn, merge_fn, samplename)
    # LOGGER.info("ran picard cleanup on '%s' creating '%s'", merge_fn, output_fn)
    
    if rcp_target:
      self.copy_result(output_fn, rcp_target)
      LOGGER.info("Copied '%s' to '%s'.", output_fn, rcp_target)

##############################################################################

class BwaAlignmentManager(AlignmentManager):
  '''
  Subclass of AlignmentManager implementing the bwa-specific
  components of our primary alignment pipeline.
  '''
  def __init__(self, nocc=None, bwa_algorithm=None, nosplit=False, *args, **kwargs):

    if bwa_algorithm is None:
      bwa_algorithm = 'aln'
    assert(bwa_algorithm in ('aln', 'mem'))
 
    super(BwaAlignmentManager, self).__init__(*args, **kwargs)

    # These are now identified by passing in self.conf.clusterpath to
    # the remote command.
    self.bwa_prog      = 'bwa'
    self.bwa_algorithm = bwa_algorithm

    self.split = True # By default, files are split for alignment with aligned files merged in the end.
    if nosplit:
      self.split = False
      
    if nocc:
      if self.bwa_algorithm == 'mem':
        raise StandardError("The nocc argument is not supported by bwa mem. Try bwa aln instead.")

      self.nocc = '-n %s' % (nocc,)

    else:
      self.nocc = ''
    
  def _run_pairedend_bwa_aln(self, fqname, fqname2, genome, jobtag, output_fn, samplename, delay=0, compress_output=False):
    '''
    Run bwa aln on paired-ended sequencing data.
    '''
    jobname1  = "%s_sai1" % (jobtag,)
    jobname2  = "%s_sai2" % (jobtag,)
    sai_file1 = "%s.sai" % fqname
    sai_file2 = "%s.sai" % fqname2

    jobname_bam = "%s_bam" % (jobtag,)
    outbambase  = bash_quote(fqname)
    outbam      = outbambase + ".bam"

    readgroup = ""
<<<<<<< HEAD
=======
    # Check if readgroup information should be added by bwa
    if self.split is False:
      readgroup = "-R %s" % self._make_readgroup_string(output_fn, samplename)
      outbam     = output_fn
      outbambase = outbam.rstrip('.bam')
>>>>>>> d4275e5c

    quoted_fqnames = [bash_quote(fqname), bash_quote(fqname2), bash_quote(fqname), bash_quote(fqname2)]
    ncommands = ""
    cmd = ""
    acmd = ""
    
    # Check if readgroup information should be added by bwa
    if self.split is False:
      readgroup = "-R %s" % self._make_readgroup_string(output_fn, samplename)
      outbam     = output_fn
      outbambase = outbam.rstrip('.bam')

      # in case files were not split, commands may need to be added to uncompress files on fly
      # NB! Assuming that fqname2 has been similarly compressed
      if fqname.endswith('.gz'):
        p011 = "%s_p011" % fqname
        p012 = "%s_p012" % fqname
        p021 = "%s_p021" % fqname2
        p022 = "%s_p022" % fqname2
        cmd = "mknod %s p && mknod %s p && mknod %s p && mknod %s p && sleep 1 && " % (p011, p012, p021, p022)
        ncommands = "zcat %s > %s\n" % (bash_quote(fqname), p011)
        ncommands = "zcat %s > %s\n" % (bash_quote(fqname), p012)
        ncommands = "zcat %s > %s\n" % (bash_quote(fqname2), p021)
        ncommands = "zcat %s > %s\n" % (bash_quote(fqname2), p022)
        acmd = "&& rm %s %s %s %s" % (p011, p012, p021, p022)
        quoted_fqnames = [p011, p021, p012, p022]
      if fqname.endswith('.bz2'):
        p011 = "%s_p011" % fqname
        p012 = "%s_p012" % fqname
        p021 = "%s_p021" % fqname2
        p022 = "%s_p022" % fqname2
        cmd = "mknod %s p && mknod %s p && mknod %s p && mknod %s p && sleep 1 && " % (p011, p012, p021, p022)
        ncommands = "pzcat %s > %s\n" % (bash_quote(fqname), p011)
        ncommands = "pzcat %s > %s\n" % (bash_quote(fqname), p012)
        ncommands = "pzcat %s > %s\n" % (bash_quote(fqname2), p021)
        ncommands = "pzcat %s > %s\n" % (bash_quote(fqname2), p022)
        acmd = "&& rm %s %s %s %s" % (p011, p012, p021, p022)
        quoted_fqnames = [p011, p021, p012, p022]
      
    # Run bwa aln
    cmd1 = "%s aln -t %d %s %s %s > %s" % (self.bwa_prog, self.threads, readgroup, genome,
<<<<<<< HEAD
                                  quoted_fqnames[0],
                                  bash_quote(sai_file1))
    cmd2 = "%s aln -t %d %s %s %s > %s" % (self.bwa_prog, self.threads, readgroup, genome,
                                  quoted_fqnames[1],
=======
                                  bash_quote(fqname),
                                  bash_quote(sai_file1))
    cmd2 = "%s aln -t %d %s %s %s > %s" % (self.bwa_prog, self.threads, readgroup, genome,
                                  bash_quote(fqname2),
>>>>>>> d4275e5c
                                  bash_quote(sai_file2))

    # Variables for picard tools
    # Some options are universal. Consider also adding QUIET=true, VERBOSITY=ERROR, TMP_DIR=DBCONF.tmpdir.
    # Though, no the picard commands below should not require write of any temporary files.
    picard_common_args = ('VALIDATION_STRINGENCY=SILENT', 'COMPRESSION_LEVEL=0')
    
    # Create named pipes for running commands in npiper
    p1 = "%s_p1" % fqname
    p2 = "%s_p2" % fqname
    p3 = "%s_p3" % fqname

    cmd3 = "mknod %s p && mknod %s p && mknod %s p && sleep 1" % (p1, p2, p3)
    
    # Run bwa sampe
    ncommands  = ("%s sampe %s %s %s %s %s %s"
             % (self.bwa_prog, self.nocc, genome, bash_quote(sai_file1),
                bash_quote(sai_file2), quoted_fqnames[2], quoted_fqnames[3]))

    # Convert to bam
    ncommands += (" | %s view -b -S -u - > %s\n" % (self.samtools_prog, p1))
        
    # Run picard CleanSam
    ncommands += ("picard CleanSam INPUT=%s OUTPUT=%s %s\n" % (p1, p2, ' '.join(picard_common_args)))

    # Run picard FixMateInformation
    ncommands += ("picard FixMateInformation ASSUME_SORTED=true INPUT=%s OUTPUT=%s %s\n" % (p2, p3, ' '.join(picard_common_args)))

    # Run samtools sort
    # depending on number of threads, determine how much memory to allocate per thread.
    mem_string = ""
    mem = int(round((int(self.conf.clustersortmem)/self.sortthreads),-2))
    if mem > 300:
      mem_string = " -m %dM" % mem
    if compress_output:
      ncommands += ("%s sort -@ %d%s %s %s\n" % (self.samtools_prog, self.sortthreads, mem_string, p3, outbambase))
    else:
      ncommands += ("%s sort -l 0 -@ %d%s %s %s\n" % (self.samtools_prog, self.sortthreads, mem_string, p3, outbambase))

    # write ncommands to nfname
    nfname = os.path.join(self.conf.clusterworkdir, "%s.nfile" % fqname)
    ret = write_to_remote_file(ncommands, nfname, self.conf.clusteruser, self.conf.cluster)
    if ret > 0:
      LOGGER.error("Failed to create %s:%s" % (self.conf.cluster, nfname))
      sys.exit(1)

<<<<<<< HEAD
    cmd3 += " && npiper -i %s && rm %s %s %s %s %s %s %s %s" % (nfname, bash_quote(fqname), p1, p2, p3, nfname, sai_file1, sai_file2, acmd)
=======
    cmd3 += " && npiper -i %s && rm %s %s %s %s %s %s %s" % (nfname, bash_quote(fqname), p1, p2, p3, nfname, sai_file1, sai_file2)
>>>>>>> d4275e5c

    LOGGER.info("starting bwa step1 on '%s'", fqname)
    
    jobid_sai1 = self._submit_lsfjob(cmd1, jobname1, sleep=delay, mem=int(self.conf.clustermem), threads=self.threads)
    LOGGER.debug("got job id '%s'", jobid_sai1)
    LOGGER.info("starting bwa step1 on '%s'", fqname2)
    jobid_sai2 = self._submit_lsfjob(cmd2, jobname2, sleep=delay, mem=int(self.conf.clustermem), threads=self.threads)
    LOGGER.debug("got job id '%s'", jobid_sai2)

    if jobid_sai1 and jobid_sai2:
      LOGGER.info("preparing bwa step2 on '%s'", fqname)
      jobid_bam = self._submit_lsfjob(cmd3, jobname_bam,
                                      (jobid_sai1, jobid_sai2), sleep=delay, mem=8000, threads=1)
      LOGGER.debug("got job id '%s'", jobid_bam)
    else:
      LOGGER.error("bjob submission for bwa step1 for '%s' or '%s' failed!",
                   fqname, fqname2)

    return(jobid_bam, outbam)

  def _run_singleend_bwa_aln(self, fqname, genome, jobtag, output_fn, samplename, delay=0, compress_output=False):
    '''
    Run bwa aln on single-ended sequencing data.
    '''
    jobname_bam = "%s_bam" % (jobtag,)
    outbambase  = bash_quote(fqname)
    outbam      = outbambase + ".bam"
<<<<<<< HEAD
    
    readgroup = ""

    quoted_fqname = [bash_quote(fqname), bash_quote(fqname)]
    ncommands = ""
    cmd = ""
    acmd = ""
        
    # Check if readgroup information should be added by bwa
    if self.split is False:
      readgroup = "-R %s" % self._make_readgroup_string(output_fn, samplename)
      outbam     = output_fn
      outbambase = outbam.rstrip('.bam')

      # in case files were not split, commands may need to be added to uncompress files on fly
      if fqname.endswith('.gz'):
        p01 = "%s_p01" % fqname
        p02 = "%s_p02" % fqname
        cmd = "mknod %s p && mknod %s p && sleep 1 && " % (p01, p02)
        ncommands = "zcat %s > %s\n" % (bash_quote(fqname), p01)
        ncommands = "zcat %s > %s\n" % (bash_quote(fqname), p02)
        acmd = "&& rm %s %s" % (p01, p02)
        quoted_fqname = [p01, p02]
      if fqname.endswith('.bz2'):
        p01 = "%s_p01" % fqname
        p02 = "%s_p02" % fqname
        cmd = "mknod %s p && mknod %s p && sleep 1 && " % (p01, p02)
        ncommands = "bzcat %s > %s\n" % (bash_quote(fqname), p01)
        ncommands = "bzcat %s > %s\n" % (bash_quote(fqname), p02)
        acmd = "&& rm %s %s" % (p01, p02)
      quoted_fqname = [p01, p02]
=======

    readgroup = ""
    # Check if readgroup information should be added by bwa
    if self.split is False:
      readgroup = "-R %s" % self._make_readgroup_string(output_fn, samplename)
      outbam     = output_fn
      outbambase = outbam.rstrip('.bam')


>>>>>>> d4275e5c

    # Variables for picard tools
    # Some options are universal. Consider also adding QUIET=true, VERBOSITY=ERROR, TMP_DIR=DBCONF.tmpdir.
    # Though, no the picard commands below should not require write of any temporary files.
    picard_common_args = ('VALIDATION_STRINGENCY=SILENT', 'COMPRESSION_LEVEL=0')
    
    # Create named pipes for running commands in npiper
    p1 = "%s_p1" % fqname
    p2 = "%s_p2" % fqname
    p3 = "%s_p3" % fqname

    cmd = "mknod %s p && mknod %s p && mknod %s p && sleep 1" % (p1, p2, p3)
    
    # Run bwa aln
<<<<<<< HEAD
    ncommands = ("%s aln -t %d %s %s %s" % (self.bwa_prog, self.threads, readgroup, genome, quoted_fqname[0]))

    # Run bwa samse
    ncommands += (" | %s samse %s %s - %s" % (self.bwa_prog, self.nocc,
                                        genome, quoted_fqname[1]))
=======
    ncommands = ("%s aln -t %d %s %s %s" % (self.bwa_prog, self.threads, readgroup, genome, bash_quote(fqname)))

    # Run bwa samse
    ncommands += (" | %s samse %s %s - %s" % (self.bwa_prog, self.nocc,
                                        genome, bash_quote(fqname)))
>>>>>>> d4275e5c
    # Convert to bam
    ncommands += (" | %s view -b -S -u - > %s\n" % (self.samtools_prog, p1))
    
    # Run picard CleanSam
    ncommands += ("picard CleanSam INPUT=%s OUTPUT=%s %s\n" % (p1, p2, ' '.join(picard_common_args)))

    # Run picard FixMateInformation
    ncommands += ("picard FixMateInformation ASSUME_SORTED=true INPUT=%s OUTPUT=%s %s\n" % (p2, p3, ' '.join(picard_common_args)))
    
    # depending on RAM available, we can allocate more for sorting
    mem_string = ""
    mem = int(round((int(self.conf.clustersortmem)/self.sortthreads),-2))
    # if less than 300MB of ram left, do not bother specifying
    if mem > 300:
      mem_string = "-m %dM " % mem
    # Run samtools sort
    if compress_output:
      ncommands += ("%s sort -@ %d %s%s %s\n" % (self.samtools_prog, self.sortthreads, mem_string, p3, outbambase))
    else:
      ncommands += ("%s sort -l 0 -@ %d %s%s %s\n" % (self.samtools_prog, self.sortthreads, mem_string, p3, outbambase))
    
    # write ncommands to nfname
    nfname = os.path.join(self.conf.clusterworkdir, "%s.nfile" % fqname)
    ret = write_to_remote_file(ncommands, nfname, self.conf.clusteruser, self.conf.cluster)
    if ret > 0:
      LOGGER.error("Failed to create %s:%s" % (self.conf.cluster, nfname))
      sys.exit(1)

<<<<<<< HEAD
    cmd += " && npiper -i %s && rm %s %s %s %s %s %s" % (nfname, bash_quote(fqname), p1, p2, p3, nfname, acmd)
=======
    cmd += " && npiper -i %s && rm %s %s %s %s %s" % (nfname, bash_quote(fqname), p1, p2, p3, nfname)
>>>>>>> d4275e5c
    
    LOGGER.info("starting bwa on '%s'", fqname)
    LOGGER.debug(cmd)
    jobid_bam = self._submit_lsfjob(cmd, jobname_bam, sleep=delay, mem=int(self.conf.clustermem), threads=self.threads)
    LOGGER.debug("got job id '%s'", jobid_bam)
    
    return(jobid_bam, outbam)

  def _make_readgroup_string(self, fname, samplename):

    # set readgroup information for the file
    (libcode, facility, lanenum, _pipeline) = parse_repository_filename(fname)
    if libcode is None:
      LOGGER.warn("Applying dummy read group information to output bam.")
      libcode  = os.path.basename(fname)
      facility = 'Unknown'
      lanenum  = 0
    sample = samplename if samplename is not None else libcode    

    return "\'@RG\tID:%d\tPL:%s\tPU:%d\tLB:%s\tSM:%s\tCN:%s\'" % (int(lanenum),'illumina',int(lanenum), libcode, sample, facility)
  
  def _run_bwa_mem(self, fqnames, genome, jobtag, output_fn, samplename, delay=0, compress_output=False):
    '''
    Run bwa mem on single- or paired-end sequencing data.
    '''
    
    assert(len(fqnames) in (1, 2))

    jobname_bam = "%s_bam" % (jobtag,)
    outbambase  = bash_quote(fqnames[0])
    outbam      = outbambase + ".bam"
    
    readgroup = ""

<<<<<<< HEAD
    ncommands = ""
    cmd = ""
    acmd = ""
    quoted_fqnames = " ".join([ bash_quote(fqn) for fqn in fqnames ])

    # Check if readgroup information should be added by bwa
    if self.split is False:
      readgroup = "-R %s" % self._make_readgroup_string(output_fn, samplename)
      outbam     = output_fn
      outbambase = outbam.rstrip('.bam')

      # in case files were not split, commands may need to be added to uncompress files on fly
      if fqnames[0].endswith('.gz'):
        p01 = "%s_p01" % fqnames[0]
        p02 = "%s_p02" % fqnames[0]
        cmd += "mknod %s p && mknod %s p && sleep 1 && " % (p01, p02)
        ncommands += "zcat %s > %s\n" % (bash_quote(fqnames[0]), p01)
        ncommands += "zcat %s > %s\n" % (bash_quote(fqnames[1]), p02)
        quoted_fqnames = "%s %s" % (p01, p02)
        acmd = "&& rm %s %s" % (p01, p02)
      if fqnames[0].endswith('.bz2'):
        p01 = "%s_p01" % fqnames[0]
        p02 = "%s_p02" % fqnames[0]
        cmd += "mknod %s p && mknod %s p && sleep 1 && " % (p01, p02)
        ncommands += "bzcat %s > %s\n" % (bash_quote(fqnames[0]),p01)
        ncommands += "bzcat %s > %s\n" % (bash_quote(fqnames[1]),p02)
        quoted_fqnames = "%s %s" % (p01, p02)
        acmd = "&& rm %s %s" % (p01, p02)
        
    # Variables for picard tools
    # Some options are universal. Consider also adding QUIET=true, VERBOSITY=ERROR, TMP_DIR=DBCONF.tmpdir.
    # Though, no the picard commands below should not require write of any temporary files.
    picard_common_args = ('VALIDATION_STRINGENCY=SILENT', 'COMPRESSION_LEVEL=0')
          
    # Create named pipes for running commands in npiper
    p1 = "%s_p1" % fqnames[0]
    p2 = "%s_p2" % fqnames[0]
    p3 = "%s_p3" % fqnames[0]

    cmd += "mknod %s p && mknod %s p && mknod %s p && sleep 1" % (p1, p2, p3)

    # Run bwa mem
    ncommands += "%s mem %s -t %d %s %s" % (self.bwa_prog, readgroup, self.threads, genome, quoted_fqnames)    
=======
    readgroup = ""
    # Check if readgroup information should be added by bwa
    if self.split is False:
      readgroup = "-R %s" % self._make_readgroup_string(output_fn, samplename)
      outbam     = output_fn
      outbambase = outbam.rstrip('.bam')
      
    quoted_fqnames = " ".join([ bash_quote(fqn) for fqn in fqnames ])

    # Variables for picard tools
    # Some options are universal. Consider also adding QUIET=true, VERBOSITY=ERROR, TMP_DIR=DBCONF.tmpdir.
    # Though, no the picard commands below should not require write of any temporary files.
    picard_common_args = ('VALIDATION_STRINGENCY=SILENT', 'COMPRESSION_LEVEL=0')
          
    # Create named pipes for running commands in npiper
    p1 = "%s_p1" % fqnames[0]
    p2 = "%s_p2" % fqnames[0]
    p3 = "%s_p3" % fqnames[0]

    cmd = "mknod %s p && mknod %s p && mknod %s p && sleep 1" % (p1, p2, p3)
    
    # Run bwa mem
    ncommands = "%s mem %s -t %d %s %s" % (self.bwa_prog, readgroup, self.threads, genome, quoted_fqnames)
>>>>>>> d4275e5c

    # Run sam to bam conversion
    ncommands += (" | %s view -b -S -u - > %s\n" % (self.samtools_prog, p1))
    
    # Run picard CleanSam
    ncommands += ("picard CleanSam INPUT=%s OUTPUT=%s %s\n" % (p1, p2, ' '.join(picard_common_args)))

    # Run picard FixMateInformation
    ncommands += ("picard FixMateInformation ASSUME_SORTED=true INPUT=%s OUTPUT=%s %s\n" % (p2, p3, ' '.join(picard_common_args)))

    # depending on RAM available, allocate more per thread
    mem_string = ""
    mem = int(round((int(self.conf.clustersortmem)/self.sortthreads),-2))
    # if less than 300MB of ram per thread, do not bother specifying
    if mem > 300:
      mem_string = "-m %dM " % mem
    
    # Run samtools sort
    # If files have not been split, compress output
    if compress_output:
      ncommands += ("%s sort -@ %d %s%s %s\n" % (self.samtools_prog, self.sortthreads, mem_string, p3, outbambase))
    else:
      ncommands += ("%s sort -l 0 -@ %d %s%s %s\n" % (self.samtools_prog, self.sortthreads, mem_string, p3, outbambase))

    # write ncommands to nfname
    nfname = os.path.join(self.conf.clusterworkdir, "%s.nfile" % fqnames[0])
    ret = write_to_remote_file(ncommands, nfname, self.conf.clusteruser, self.conf.cluster)
    if ret > 0:
      LOGGER.error("Failed to create %s:%s" % (self.conf.cluster, nfname))
      sys.exit(1)

    # Run npiper and clean up temporary files.
<<<<<<< HEAD
#    cmd += " && npiper -i %s && rm %s %s %s %s %s %s" % (nfname, p1, p2, p3, nfname, quoted_fqnames, acmd)
    cmd += " && npiper -i %s && rm %s %s %s %s %s %s" % (nfname, p1, p2, p3, nfname, quoted_fqnames, acmd)
=======
    cmd += " && npiper -i %s && rm %s %s %s %s %s" % (nfname, p1, p2, p3, nfname, quoted_fqnames)
>>>>>>> d4275e5c
    
    LOGGER.info("Starting bwa mem on fastq files: %s", quoted_fqnames)
    LOGGER.debug(cmd)
    jobid_bam = self._submit_lsfjob(cmd, jobname_bam, sleep=delay, mem=int(self.conf.clustermem), threads=self.threads)
    LOGGER.debug("got job id '%s'", jobid_bam)

    return(jobid_bam, outbam)

  def run_bwas(self, genome, paired, fq_files, fq_files2, output_fn, samplename):
    '''
    Submits bwa alignment jobs for list of fq files to LSF cluster.
    '''
    job_ids = []
    out_names = []
    current = 0
    # splits the fq_file by underscore and returns first element which
    # in current name

    # Note that by default the bam file compression occurs in merge step.
    # However, if input fastq is not split and output bam is expected to be normal compressed bam, we need to compress
    # here as there won't be any merging/compressing in the end.
    compress_output=False
    if len(fq_files)==1:
      compress_output=True
    
    for fqname in fq_files:
      donumber = fqname.split("_")[0]
      jobtag   = "%s_%s" % (donumber, current)

      # Older bwa aln algorithm.
      if self.bwa_algorithm == 'aln':

        if paired:

          (jobid, outbam) = self._run_pairedend_bwa_aln(fqname, fq_files2[current],
                                                        genome, jobtag, output_fn, samplename, current, compress_output=compress_output)
        else:
        
          (jobid, outbam) = self._run_singleend_bwa_aln(fqname,
                                                        genome, jobtag, output_fn, samplename, current, compress_output=compress_output)

      # Newer bwa mem algorithm.
      elif self.bwa_algorithm == 'mem':

        fqnames = [ fqname ]
        if paired:
          fqnames.append(fq_files2[current])
          
        (jobid, outbam) = self._run_bwa_mem(fqnames, genome, jobtag, output_fn, samplename, compress_output=compress_output)
        
      else:
        raise ValueError("BWA algorithm not recognised: %s" % self.bwa_algorithm)

      job_ids.append(jobid)
      out_names.append(outbam)
      current += 1

    return (job_ids, out_names)

  def _get_foreign_file(self, fn, host, attempts = 1, sleeptime = 2):
    '''Download file located in host'''

    # NOTE: We may still need to double-quote spaces the destination
    # passed to scp. Double-quoting brackets ([]) does not work, though.

    (path, fname) = os.path.split(fn)
    # If cluster data transfer host has been set transfer via transfer host, otherwise transfer directly
    transferhost = None
    try:
      transferhost = self.conf.transferhost
    except AttributeError, _err:
      transferhost = None
    if transferhost is not None:
<<<<<<< HEAD
      cmd = "ssh %s@%s \"rsync -a -e \\\"ssh -o StrictHostKeyChecking=no -c arcfour\\\" %s@%s:%s %s\"" % (self.conf.clusteruser, transferhost, self.conf.clusteruser, host, bash_quote(fn), os.path.join(self.conf.clusterworkdir, bash_quote(fname)) )
    else:
      cmd = "rsync -a -e \"ssh -o StrictHostKeyChecking=no -c arcfour\" %s@%s:%s %s" % (self.conf.clusteruser, host, bash_quote(fn), bash_quote(fname) )
=======
      cmd = "ssh %s@%s \"rsync -a -e \\\"ssh -o StrictHostKeyChecking=no\\\" %s@%s:%s %s\"" % (self.conf.clusteruser, transferhost, self.conf.clusteruser, host, bash_quote(fn), os.path.join(self.conf.clusterworkdir, bash_quote(fname)) )
    else:
      cmd = "rsync -a -e \"ssh -o StrictHostKeyChecking=no\" %s@%s:%s %s" % (self.conf.clusteruser, host, bash_quote(fn), bash_quote(fname) )
>>>>>>> d4275e5c

    LOGGER.info("Downloading %s" % (fname))
    
    start_time = time.time()
    while attempts > 0:
      subproc = Popen(cmd, stdout=PIPE, stderr=PIPE, shell=True)
      (stdout, stderr) = subproc.communicate()
      retcode = subproc.wait()
      if stdout is not None:
        sys.stdout.write(stdout)
      if stderr is not None:
        sys.stderr.write(stderr)
      if retcode != 0:
        attempts -= 1
        if attempts <= 0:
          break
        LOGGER.warning(\
                       'Transfer failed with error code: %s\nTrying again (max %d times)',
                       stderr, attempts)
        time.sleep(sleeptime)
      else:
        break
        
    if retcode !=0:
      raise StandardError("ERROR. Failed to transfer file. Command was:\n   %s\n"
<<<<<<< HEAD
                  % (" ".join(cmd),) )    
=======
                  % (" ".join(cmd),) )
    
>>>>>>> d4275e5c
    time_diff = time.time() - start_time
    LOGGER.info("%s transferred in %d seconds." % (fname, time_diff) )
    
  def split_and_align(self, files, genome, samplename, rcp_target=None, lcp_target=None, fileshost=None):
    '''
    Method used to launch the initial file splitting and bwa
    alignments. This class also submits a job dependent on the outputs
    of those alignments, which in turn merges the outputs to generate
    the final bam file.
    '''
    #
    # fileshost - host where the target fastq files are located. If none, the files are expected to be local and accessible cluster wide.
    #

    # Transfer files in.
    local_files = []
    for fn in files:
      if fileshost is not None:
        # Throw an error in case files host is specified but no path to the files.
        self._get_foreign_file(fn, fileshost)
      (path, fname) = os.path.split(fn)
      local_files.append(fname)

    # Split file(s)
    if self.split:      
      assert( self.merge_prog is not None )
      fq_files = self.split_fq(local_files[0])
    else:
      fq_files = [local_files[0]]
    if len(local_files) == 2:
      if self.split:
        fq_files2 = self.split_fq(local_files[1])
      else:
        fq_files2 = [local_files[1]]
      paired = True
    elif len(local_files) == 1:
        fq_files2 = None
        paired = False
    else:
      LOGGER.error("Too many files specified.")
      sys.exit("Unexpected number of files passed to script.")
        
    # Construct output_fn
    bam_fn = "%s.bam" % make_bam_name_without_extension(local_files[0])
    if lcp_target is not None:
      if lcp_target.endswith('.bam'):        
        output_fn = os.path.basename(lcp_target)
      else:
        output_fn = os.path.join(lcp_target, bam_fn)
      bam_fn = output_fn
    else:
      if rcp_target is not None:
        if rcp_target.endswith('.bam'):
          output_fn = os.path.join(os.path.basename(rcp_target.split(':').pop()), bam_fn)
        else:
          output_fn = os.path.join(rcp_target.split(':').pop(), bam_fn)
      else:
        LOGGER.warn("Neither lcp (%s) nor rcp (%s) has been defined. Leaving %s in cluster.", lcp_target, rcp_target, bam_fn)
        output_fn = make_bam_name_without_extension(local_files[0])
    LOGGER.info("Saving mapping output to %s", output_fn)

    # In case only one file, run_bwas should create bam with its final name.
    if len(fq_files) == 1:
      output_fn = bam_fn
      LOGGER.warning("No splits detected. Setting output file to %s", bam_fn)
      self.split=False

    # Run bwa mapping jobs for each (pair of) file(s)
    (job_ids, bam_files) = self.run_bwas(genome, paired, fq_files, fq_files2, output_fn, samplename)
<<<<<<< HEAD

    # Merge if there is more than 1 file to merge.
    self.queue_merge(bam_files, job_ids, output_fn, rcp_target, samplename)
=======

    # Merge if there is more than 1 file to merge.
    if self.split:
      self.queue_merge(bam_files, job_ids, bam_fn, rcp_target, samplename)

>>>>>>> d4275e5c

##########################################################################
    
class TophatAlignmentManager(AlignmentManager):
  '''
  Subclass of AlignmentManager implementing the tophat2-specific
  components of our primary alignment pipeline.
  '''
  def __init__(self, *args, **kwargs):
    super(TophatAlignmentManager, self).__init__(*args, **kwargs)

    # These are now identified by passing in self.conf.clusterpath to
    # the remote command.
    self.tophat_prog   = 'tophat2'
    
  def run_tophat(self, genome, paired, fq_files, fq_files2):
    '''
    Submits tophat2 alignment jobs for list of fq files to LSF cluster.
    '''
    job_ids = []
    out_names = []
    current = 0

    # Tophat/bowtie requires the trailing .fa to be removed.
    genome = re.sub(r'\.fa$', '', genome)

    for fqname in fq_files:
      (donumber, facility, lanenum, _pipe) = parse_repository_filename(fqname)

      # Used as a job ID and also as an output directory, so we want
      # it fairly collision-resistant.
      jobname_bam = "%s_tophat" % fqname

      out = bash_quote(fqname + ".bam")
      out_names.append(out)

      # Run tophat2. The no-coverage-search option is required when
      # splitting the fastq file across multiple cluster nodes. The
      # fr-firststrand library type is the Odom lab default. We
      # use the -p option to ask for more threads; FIXME config option?
      cmd  = ("%s --no-coverage-search --library-type fr-firststrand -p 4 -o %s %s %s"
               % (self.tophat_prog, jobname_bam, genome, bash_quote(fqname)))
      if paired:
        cmd += " %s" % (bash_quote(fq_files2[current]),)

      # Merge the mapped and unmapped outputs, clean out unwanted
      # secondary alignments. Tophat2 sorts the output bams by default.
      strippedbam = "%s.partial" % out
      cmd += (" && %s view -b -F 0x100 -o %s %s"
               % (self.samtools_prog, strippedbam,
                   os.path.join(jobname_bam, 'accepted_hits.bam')))
      cmd += (" && %s merge %s %s %s"
               % (self.samtools_prog, out, strippedbam,
                  os.path.join(jobname_bam, 'unmapped.bam')))

      # Clean up
      cmd += (" && rm -r %s %s %s" % (jobname_bam, strippedbam, bash_quote(fqname)))
      if paired:
        cmd += " %s" % (bash_quote(fq_files2[current]),)
        
      LOGGER.info("starting tophat2 on '%s'", fqname)
      LOGGER.debug(cmd)
      jobid_bam = self._submit_lsfjob(cmd, jobname_bam, sleep=current)
      LOGGER.debug("got job id '%s'", jobid_bam)
      job_ids.append(jobid_bam)

      current += 1

    return (job_ids, out_names)
    
  def split_and_align(self, files, genome, samplename, rcp_target=None):
    '''
    Method used to launch the initial file splitting and bwa
    alignments. This class also submits a job dependent on the outputs
    of those alignments, which in turn merges the outputs to generate
    the final bam file.
    '''
    assert( self.merge_prog is not None )
    fq_files = self.split_fq(files[0])
    paired = False
    if len(files) == 2:
      fq_files2 = self.split_fq(files[1])
      paired = True
    elif len(files) == 1:
      fq_files2 = None
    else:
      LOGGER.error("Too many files specified.")
      sys.exit("Unexpected number of files passed to script.")
      
    (job_ids, bam_files) = self.run_tophat(genome, paired, fq_files, fq_files2)

    bam_fn = "%s.bam" % make_bam_name_without_extension(files[0])
    self.queue_merge(bam_files, job_ids, bam_fn, rcp_target, samplename)


##############################################################################<|MERGE_RESOLUTION|>--- conflicted
+++ resolved
@@ -12,8 +12,6 @@
 import glob
 import tempfile
 import uuid
-import time
-
 from subprocess import Popen, PIPE
 import time
 
@@ -97,7 +95,7 @@
   '''
   Class used to build sbatch-wrapped command.
   '''
-  
+
   def build(self, cmd, mem=2000, queue=None, jobname=None,
             auto_requeue=False, depend_jobs=None, sleep=0,
             mincpus=1, maxcpus=1, clusterlogdir=None, environ=None, *args, **kwargs):
@@ -137,12 +135,7 @@
     cmd_text = '#!/bin/bash\n'
     if jobname is not None:
       cmd_text += '#SBATCH -J %s\n' % jobname # where darwinjob is the jobname
-
     #cmd_text += '#SBATCH -A CHANGEME\n' # In university cluster paid version this argument is important! I.e. which project should be charged.
-<<<<<<< HEAD
-
-=======
->>>>>>> d4275e5c
     # A safety net in case min or max nr of cores gets muddled up. An
     # explicit error is preferred in such cases, so that we can see
     # what to fix.
@@ -330,6 +323,7 @@
   See the ClusterJobSubmitter class for how this has been extended to
   submitting to a remote LSF head node.
   '''
+
   __slots__ = ('test_mode', 'config', 'command_builder')
 
   def __init__(self, test_mode=False, command_builder=None, *args, **kwargs):
@@ -352,6 +346,7 @@
       cmd = self.command_builder.build(cmd, *args, **kwargs)
       
     if path is None:
+
       path = self.config.hostpath
       
     if tmpdir is None:
@@ -416,10 +411,7 @@
         jobid = int(matchobj.group(1))
         LOGGER.info("ID of submitted job: %d", jobid)
         return jobid
-<<<<<<< HEAD
-
-=======
->>>>>>> d4275e5c
+
     raise ValueError("Unable to parse job scheduler output for job ID.")
 
 class RemoteJobRunner(JobRunner):
@@ -666,16 +658,9 @@
     BsubCommand.build(). The return value is the integer LSF job ID.
     '''    
     pout = super(ClusterJobSubmitter, self).\
-<<<<<<< HEAD
         submit_command(cmd,
                        path=self.conf.clusterpath,
                        *args, **kwargs)
-=======
-           submit_command(cmd,
-                          path=self.conf.clusterpath,
-                          *args, **kwargs)
-
->>>>>>> d4275e5c
     jobid_pattern = None
     if self.conf.clustertype == 'LSF':
       jobid_pattern = re.compile(r"Job\s+<(\d+)>\s+is\s+submitted\s+to")
@@ -887,6 +872,7 @@
     jobname = bam_files[0].split("_")[0] + "bam"
 
     jobid = self._submit_lsfjob(cmd, jobname, depend, mem=12000, threads=self.threads) # Merge does not require much memory but as many cores as possible for compression is good.
+
     LOGGER.debug("got job id '%s'", jobid)
 
   def _submit_lsfjob(self, command, jobname, depend=None, sleep=0, mem=8000, threads=1):
@@ -973,16 +959,11 @@
     '''
     Copies file to destination.
     '''
-<<<<<<< HEAD
     qname = bash_quote(fname)
     # Scp is not efficient, replacing with rsync on low encryption
     # cmd = "scp -p -q %s %s" % (qname, destination)
     cmd = "rsync -a -e \"ssh -o StrictHostKeyChecking=no -c arcfour\" %s %s" % (qname, destination)
     print cmd
-=======
-    qname = bash_quote(fname)    
-    cmd = "scp -p -q %s %s" % (qname, target)
->>>>>>> d4275e5c
     LOGGER.debug(cmd)
     pout = call_subprocess(cmd, shell=True,
                            tmpdir=self.conf.clusterworkdir,
@@ -1127,14 +1108,6 @@
     outbam      = outbambase + ".bam"
 
     readgroup = ""
-<<<<<<< HEAD
-=======
-    # Check if readgroup information should be added by bwa
-    if self.split is False:
-      readgroup = "-R %s" % self._make_readgroup_string(output_fn, samplename)
-      outbam     = output_fn
-      outbambase = outbam.rstrip('.bam')
->>>>>>> d4275e5c
 
     quoted_fqnames = [bash_quote(fqname), bash_quote(fqname2), bash_quote(fqname), bash_quote(fqname2)]
     ncommands = ""
@@ -1176,17 +1149,10 @@
       
     # Run bwa aln
     cmd1 = "%s aln -t %d %s %s %s > %s" % (self.bwa_prog, self.threads, readgroup, genome,
-<<<<<<< HEAD
                                   quoted_fqnames[0],
                                   bash_quote(sai_file1))
     cmd2 = "%s aln -t %d %s %s %s > %s" % (self.bwa_prog, self.threads, readgroup, genome,
                                   quoted_fqnames[1],
-=======
-                                  bash_quote(fqname),
-                                  bash_quote(sai_file1))
-    cmd2 = "%s aln -t %d %s %s %s > %s" % (self.bwa_prog, self.threads, readgroup, genome,
-                                  bash_quote(fqname2),
->>>>>>> d4275e5c
                                   bash_quote(sai_file2))
 
     # Variables for picard tools
@@ -1233,11 +1199,7 @@
       LOGGER.error("Failed to create %s:%s" % (self.conf.cluster, nfname))
       sys.exit(1)
 
-<<<<<<< HEAD
     cmd3 += " && npiper -i %s && rm %s %s %s %s %s %s %s %s" % (nfname, bash_quote(fqname), p1, p2, p3, nfname, sai_file1, sai_file2, acmd)
-=======
-    cmd3 += " && npiper -i %s && rm %s %s %s %s %s %s %s" % (nfname, bash_quote(fqname), p1, p2, p3, nfname, sai_file1, sai_file2)
->>>>>>> d4275e5c
 
     LOGGER.info("starting bwa step1 on '%s'", fqname)
     
@@ -1265,7 +1227,6 @@
     jobname_bam = "%s_bam" % (jobtag,)
     outbambase  = bash_quote(fqname)
     outbam      = outbambase + ".bam"
-<<<<<<< HEAD
     
     readgroup = ""
 
@@ -1297,17 +1258,6 @@
         ncommands = "bzcat %s > %s\n" % (bash_quote(fqname), p02)
         acmd = "&& rm %s %s" % (p01, p02)
       quoted_fqname = [p01, p02]
-=======
-
-    readgroup = ""
-    # Check if readgroup information should be added by bwa
-    if self.split is False:
-      readgroup = "-R %s" % self._make_readgroup_string(output_fn, samplename)
-      outbam     = output_fn
-      outbambase = outbam.rstrip('.bam')
-
-
->>>>>>> d4275e5c
 
     # Variables for picard tools
     # Some options are universal. Consider also adding QUIET=true, VERBOSITY=ERROR, TMP_DIR=DBCONF.tmpdir.
@@ -1322,19 +1272,11 @@
     cmd = "mknod %s p && mknod %s p && mknod %s p && sleep 1" % (p1, p2, p3)
     
     # Run bwa aln
-<<<<<<< HEAD
     ncommands = ("%s aln -t %d %s %s %s" % (self.bwa_prog, self.threads, readgroup, genome, quoted_fqname[0]))
 
     # Run bwa samse
     ncommands += (" | %s samse %s %s - %s" % (self.bwa_prog, self.nocc,
                                         genome, quoted_fqname[1]))
-=======
-    ncommands = ("%s aln -t %d %s %s %s" % (self.bwa_prog, self.threads, readgroup, genome, bash_quote(fqname)))
-
-    # Run bwa samse
-    ncommands += (" | %s samse %s %s - %s" % (self.bwa_prog, self.nocc,
-                                        genome, bash_quote(fqname)))
->>>>>>> d4275e5c
     # Convert to bam
     ncommands += (" | %s view -b -S -u - > %s\n" % (self.samtools_prog, p1))
     
@@ -1363,11 +1305,7 @@
       LOGGER.error("Failed to create %s:%s" % (self.conf.cluster, nfname))
       sys.exit(1)
 
-<<<<<<< HEAD
     cmd += " && npiper -i %s && rm %s %s %s %s %s %s" % (nfname, bash_quote(fqname), p1, p2, p3, nfname, acmd)
-=======
-    cmd += " && npiper -i %s && rm %s %s %s %s %s" % (nfname, bash_quote(fqname), p1, p2, p3, nfname)
->>>>>>> d4275e5c
     
     LOGGER.info("starting bwa on '%s'", fqname)
     LOGGER.debug(cmd)
@@ -1402,7 +1340,6 @@
     
     readgroup = ""
 
-<<<<<<< HEAD
     ncommands = ""
     cmd = ""
     acmd = ""
@@ -1446,31 +1383,6 @@
 
     # Run bwa mem
     ncommands += "%s mem %s -t %d %s %s" % (self.bwa_prog, readgroup, self.threads, genome, quoted_fqnames)    
-=======
-    readgroup = ""
-    # Check if readgroup information should be added by bwa
-    if self.split is False:
-      readgroup = "-R %s" % self._make_readgroup_string(output_fn, samplename)
-      outbam     = output_fn
-      outbambase = outbam.rstrip('.bam')
-      
-    quoted_fqnames = " ".join([ bash_quote(fqn) for fqn in fqnames ])
-
-    # Variables for picard tools
-    # Some options are universal. Consider also adding QUIET=true, VERBOSITY=ERROR, TMP_DIR=DBCONF.tmpdir.
-    # Though, no the picard commands below should not require write of any temporary files.
-    picard_common_args = ('VALIDATION_STRINGENCY=SILENT', 'COMPRESSION_LEVEL=0')
-          
-    # Create named pipes for running commands in npiper
-    p1 = "%s_p1" % fqnames[0]
-    p2 = "%s_p2" % fqnames[0]
-    p3 = "%s_p3" % fqnames[0]
-
-    cmd = "mknod %s p && mknod %s p && mknod %s p && sleep 1" % (p1, p2, p3)
-    
-    # Run bwa mem
-    ncommands = "%s mem %s -t %d %s %s" % (self.bwa_prog, readgroup, self.threads, genome, quoted_fqnames)
->>>>>>> d4275e5c
 
     # Run sam to bam conversion
     ncommands += (" | %s view -b -S -u - > %s\n" % (self.samtools_prog, p1))
@@ -1503,12 +1415,8 @@
       sys.exit(1)
 
     # Run npiper and clean up temporary files.
-<<<<<<< HEAD
 #    cmd += " && npiper -i %s && rm %s %s %s %s %s %s" % (nfname, p1, p2, p3, nfname, quoted_fqnames, acmd)
     cmd += " && npiper -i %s && rm %s %s %s %s %s %s" % (nfname, p1, p2, p3, nfname, quoted_fqnames, acmd)
-=======
-    cmd += " && npiper -i %s && rm %s %s %s %s %s" % (nfname, p1, p2, p3, nfname, quoted_fqnames)
->>>>>>> d4275e5c
     
     LOGGER.info("Starting bwa mem on fastq files: %s", quoted_fqnames)
     LOGGER.debug(cmd)
@@ -1582,15 +1490,9 @@
     except AttributeError, _err:
       transferhost = None
     if transferhost is not None:
-<<<<<<< HEAD
       cmd = "ssh %s@%s \"rsync -a -e \\\"ssh -o StrictHostKeyChecking=no -c arcfour\\\" %s@%s:%s %s\"" % (self.conf.clusteruser, transferhost, self.conf.clusteruser, host, bash_quote(fn), os.path.join(self.conf.clusterworkdir, bash_quote(fname)) )
     else:
       cmd = "rsync -a -e \"ssh -o StrictHostKeyChecking=no -c arcfour\" %s@%s:%s %s" % (self.conf.clusteruser, host, bash_quote(fn), bash_quote(fname) )
-=======
-      cmd = "ssh %s@%s \"rsync -a -e \\\"ssh -o StrictHostKeyChecking=no\\\" %s@%s:%s %s\"" % (self.conf.clusteruser, transferhost, self.conf.clusteruser, host, bash_quote(fn), os.path.join(self.conf.clusterworkdir, bash_quote(fname)) )
-    else:
-      cmd = "rsync -a -e \"ssh -o StrictHostKeyChecking=no\" %s@%s:%s %s" % (self.conf.clusteruser, host, bash_quote(fn), bash_quote(fname) )
->>>>>>> d4275e5c
 
     LOGGER.info("Downloading %s" % (fname))
     
@@ -1616,12 +1518,7 @@
         
     if retcode !=0:
       raise StandardError("ERROR. Failed to transfer file. Command was:\n   %s\n"
-<<<<<<< HEAD
                   % (" ".join(cmd),) )    
-=======
-                  % (" ".join(cmd),) )
-    
->>>>>>> d4275e5c
     time_diff = time.time() - start_time
     LOGGER.info("%s transferred in %d seconds." % (fname, time_diff) )
     
@@ -1691,17 +1588,9 @@
 
     # Run bwa mapping jobs for each (pair of) file(s)
     (job_ids, bam_files) = self.run_bwas(genome, paired, fq_files, fq_files2, output_fn, samplename)
-<<<<<<< HEAD
 
     # Merge if there is more than 1 file to merge.
     self.queue_merge(bam_files, job_ids, output_fn, rcp_target, samplename)
-=======
-
-    # Merge if there is more than 1 file to merge.
-    if self.split:
-      self.queue_merge(bam_files, job_ids, bam_fn, rcp_target, samplename)
-
->>>>>>> d4275e5c
 
 ##########################################################################
     
