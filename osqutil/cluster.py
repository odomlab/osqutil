--- conflicted
+++ resolved
@@ -96,13 +96,8 @@
   '''
   Class used to build sbatch-wrapped command.
   '''
-<<<<<<< HEAD
-  
-  def build(self, cmd, mem=2000, queue=None, jobname=None,
-=======
 
   def build(self, cmd, mem=2000, time_limit=48, queue=None, jobname=None,
->>>>>>> f2d15bdf
             auto_requeue=False, depend_jobs=None, sleep=0,
             mincpus=1, maxcpus=1, clusterlogdir=None, environ=None, *args, **kwargs):
     # The environ argument allows the caller to pass in arbitrary
