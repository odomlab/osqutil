--- conflicted
+++ resolved
@@ -12,12 +12,9 @@
 import glob
 import tempfile
 import uuid
-<<<<<<< HEAD
 
 from subprocess import Popen, PIPE
 import time
-=======
->>>>>>> 26fbac6d
 
 from pipes import quote
 from tempfile import gettempdir
@@ -99,25 +96,15 @@
   '''
   Class used to build sbatch-wrapped command.
   '''
-<<<<<<< HEAD
   
   def build(self, cmd, mem=2000, queue=None, jobname=None,
-            auto_requeue=False, depend_jobs=None, sleep=0, 
-=======
-
-  def build(self, cmd, mem=2000, queue=None, jobname=None,
             auto_requeue=False, depend_jobs=None, sleep=0,
->>>>>>> 26fbac6d
             mincpus=1, maxcpus=1, clusterlogdir=None, environ=None, *args, **kwargs):
     # The environ argument allows the caller to pass in arbitrary
     # environmental variables (e.g., JAVA_HOME) as a dict.
     if environ is None:
       environ = {}
-<<<<<<< HEAD
-
-=======
-    
->>>>>>> 26fbac6d
+
     # Pass the PYTHONPATH to the cluster process. This allows us to
     # isolate e.g. a testing instance of the code from production.
     # Note that we can't do this as easily for PATH itself because
@@ -127,19 +114,11 @@
         environ[varname] = os.environ[varname]
 
     cmd = super(SbatchCommand, self).build(cmd, *args, **kwargs)
-<<<<<<< HEAD
 
     # Add information about environment in front of the command.
     envstr = " ".join([ "%s=%s" % (key, val) for key, val in environ.iteritems() ])
     cmd = envstr + " " + cmd
-    
-=======
-    
-    # Add information about environment in front of the command.
-    envstr = " ".join([ "%s=%s" % (key, val) for key, val in environ.iteritems() ])
-    cmd = envstr + " " + cmd
-
->>>>>>> 26fbac6d
+
     # In some cases it is beneficial to wait couple of seconds before the job is executed
     # As the job may be executed immediately, we add little wait before the execution of the rest of the command.
     if sleep > 0:
@@ -159,22 +138,13 @@
       cmd_text += '#SBATCH -J %s\n' % jobname # where darwinjob is the jobname
 
     #cmd_text += '#SBATCH -A CHANGEME\n' # In university cluster paid version this argument is important! I.e. which project should be charged.
-<<<<<<< HEAD
-
-=======
-    
->>>>>>> 26fbac6d
     # A safety net in case min or max nr of cores gets muddled up. An
     # explicit error is preferred in such cases, so that we can see
     # what to fix.
     if mincpus > maxcpus:
       maxcpus = mincpus
       LOGGER.info("mincpus (%d) is greater than maxcpus (%d). Maxcpus was made equal to mincpus!" % (mincpus, maxcpus))
-<<<<<<< HEAD
-    
-=======
-
->>>>>>> 26fbac6d
+
     cmd_text += '#SBATCH --nodes=%d-%d\n' % (mincpus, maxcpus) # how many whole nodes (cores) should be allocated
     cmd_text += '#SBATCH -N 1\n' # Make sure that all cores are in one node
     cmd_text += '#SBATCH --mail-type=NONE\n' # never receive mail
@@ -222,11 +192,7 @@
     slurmcmd = 'sbatch %s' % fslurmfile
     
     return slurmcmd
-<<<<<<< HEAD
-  
-=======
-
->>>>>>> 26fbac6d
+
 class BsubCommand(SimpleCommand):
   '''
   Class used to build a bsub-wrapped command.
@@ -399,17 +365,10 @@
     
     if self.conf.clustertype == 'SLURM':
       super(JobSubmitter, self).__init__(command_builder=SbatchCommand(),
-<<<<<<< HEAD
                                          *args, **kwargs)
     elif self.conf.clustertype == 'LSF':
       super(JobSubmitter, self).__init__(command_builder=BsubCommand(),
                                          *args, **kwargs)
-=======
-                                                                                                  *args, **kwargs)
-    elif self.conf.clustertype == 'LSF':
-      super(JobSubmitter, self).__init__(command_builder=BsubCommand(),
-                                                                                                  *args, **kwargs)
->>>>>>> 26fbac6d
     else:
       LOGGER.error("Unknown cluster type '%s'. Exiting.", self.conf.clustertype)
       sys.exit(1)
@@ -423,11 +382,7 @@
     pout = super(JobSubmitter, self).\
            submit_command(cmd,
                           *args, **kwargs)
-<<<<<<< HEAD
-    
-=======
-
->>>>>>> 26fbac6d
+
     # FIXME this could be farmed out to utilities?
     jobid_pattern = None
     if self.conf.clustertype == 'LSF':
@@ -444,11 +399,6 @@
         jobid = int(matchobj.group(1))
         LOGGER.info("ID of submitted job: %d", jobid)
         return jobid
-<<<<<<< HEAD
-        
-=======
-      
->>>>>>> 26fbac6d
     raise ValueError("Unable to parse job scheduler output for job ID.")
 
 class RemoteJobRunner(JobRunner):
