--- conflicted
+++ resolved
@@ -322,10 +322,7 @@
   submitting to a remote LSF head node.
   '''
   __slots__ = ('test_mode', 'config', 'command_builder')
-<<<<<<< HEAD
-=======
-
->>>>>>> a667c82f
+
   def __init__(self, test_mode=False, command_builder=None, *args, **kwargs):
     self.test_mode = test_mode
     if test_mode:
@@ -333,13 +330,8 @@
     else:
       LOGGER.setLevel(logging.INFO)
       
-<<<<<<< HEAD
     self.conf = Config()
-    
-=======
-    self.config = Config()
-
->>>>>>> a667c82f
+
     self.command_builder = SimpleCommand() \
         if command_builder is None else command_builder
 
@@ -351,11 +343,7 @@
       cmd = self.command_builder.build(cmd, *args, **kwargs)
       
     if path is None:
-<<<<<<< HEAD
       path = self.conf.hostpath
-=======
-      path = self.config.hostpath
->>>>>>> a667c82f
       
     if tmpdir is None:
       tmpdir = gettempdir()
@@ -385,7 +373,7 @@
     if conf.clustertype == 'SLURM':
       super(JobSubmitter, self).__init__(command_builder=SbatchCommand(),
                                          *args, **kwargs)
-    elif self.conf.clustertype == 'LSF':
+    elif conf.clustertype == 'LSF':
       super(JobSubmitter, self).__init__(command_builder=BsubCommand(),
                                          *args, **kwargs)
     else:
@@ -694,12 +682,12 @@
   '''Class to run jobs via simple SSH on the cluster.'''
   
   def __init__(self, remote_wdir=None, *args, **kwargs):
-    
-    self.conf        = Config()
-    self.remote_host = self.conf.cluster
-    self.remote_port = self.conf.clusterport
-    self.remote_user = self.conf.clusteruser
-    self.remote_wdir = self.conf.clusterworkdir if remote_wdir is None else remote_wdir
+
+    conf        = Config() # self.conf is set in superclass __init__
+    self.remote_host = conf.cluster
+    self.remote_port = conf.clusterport
+    self.remote_user = conf.clusteruser
+    self.remote_wdir = conf.clusterworkdir if remote_wdir is None else remote_wdir
 
     try:
       self.transfer_host = conf.transferhost
@@ -1207,13 +1195,8 @@
       outbam     = output_fn
       outbambase = outbam.rstrip('.bam')
 
-<<<<<<< HEAD
-
-
-=======
-
-
->>>>>>> a667c82f
+
+
     # Variables for picard tools
     # Some options are universal. Consider also adding QUIET=true, VERBOSITY=ERROR, TMP_DIR=DBCONF.tmpdir.
     # Though, no the picard commands below should not require write of any temporary files.
