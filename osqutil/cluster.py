--- conflicted
+++ resolved
@@ -245,11 +245,7 @@
     try:
       provider = self.conf.clusterprovider
       if provider[:3].lower() == 'san' or provider[:3].lower() == 'ebi':
-<<<<<<< HEAD
         resources = (' select[mem>%d]' % (mem)) + resources
-=======
-        resources = ('select[mem>%d] ' % mem) + resources
->>>>>>> f2e1677d
         memreq    = '-M %d' % mem
     except AttributeError:
       pass
