--- conflicted
+++ resolved
@@ -539,6 +539,7 @@
   return wrap
 
 def write_to_remote_file(txt, remotefname, user, host, append=False, sshkey=None):
+
   a = ''
   if append:
     a = '>'
@@ -553,10 +554,7 @@
   
   (stdout, stderr) = p.communicate()
   retcode = p.wait()
-    
-  return retcode
-
-<<<<<<< HEAD
+
   if retcode != 0:
     if stdout is not None:
       sys.stdout.write("STDOUT:\n")
@@ -571,8 +569,6 @@
     
   return retcode
 
-=======
->>>>>>> d4275e5c
 def get_my_ip():
     return socket.gethostbyname(socket.getfqdn())
 
@@ -606,11 +602,6 @@
   retcode = subproc.wait()
   sys.stdout.write(stdout)
   sys.stderr.write(stderr)    
-<<<<<<< HEAD
-=======
-  
-  sys.exit(retcode)
->>>>>>> d4275e5c
   
   sys.exit(retcode)
 
@@ -709,11 +700,6 @@
     # Run FixMateInformation
     cmd = ['picard', 'FixMateInformation',
            'INPUT=%s'  % self.rgadded_fn,
-<<<<<<< HEAD
-           'OUTPUT=%s' % self.output_fn) + self.common_args
-      
-=======
            'OUTPUT=%s' % self.output_fn] + self.common_args
 
->>>>>>> ed5642cf1f7483326b3105a40996db7316d01811
     return cmd