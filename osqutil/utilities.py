--- conflicted
+++ resolved
@@ -538,24 +538,11 @@
     return cache[args]
   return wrap
 
-<<<<<<< HEAD
-def write_to_remote_file(txt, remotefname, user, host, append=False):
-=======
 def write_to_remote_file(txt, remotefname, user, host, append=False, sshkey=None):
->>>>>>> 19ae8dff
-
   a = ''
   if append:
     a = '>'
-<<<<<<< HEAD
-  cmd = "ssh -o StrictHostKeyChecking=no %s@%s 'cat - %s> %s'" % (user, host, a, remotefname)
-  p = Popen(cmd, stdin=PIPE, stdout=PIPE, stderr=PIPE, shell=True)
-  p.stdin.write(txt)
-  
-  (stdout, stderr) = p.communicate()
-  retcode = p.wait()
-  
-=======
+
   if sshkey is None:
     sshcmd = 'ssh'
   else:
@@ -567,7 +554,6 @@
   (stdout, stderr) = p.communicate()
   retcode = p.wait()
 
->>>>>>> 19ae8dff
   if retcode != 0:
     if stdout is not None:
       sys.stdout.write("STDOUT:\n")
@@ -578,7 +564,6 @@
     # Examples of common errors in STDERR:
     # bash: ...: No such file or directory
     # bash: ...: Permission denied
-<<<<<<< HEAD
     # ssh: Could not resolve hostname ...: Temporary failure in name resolution
     
   return retcode
@@ -653,13 +638,7 @@
   if retcode != 0:
     sys.stderr.write("Failed to transfer %s to %s in %d attempts. Exiting!\n" % (source, destination, attempts))
     sys.exit(1)
-                                
-=======
-    # ssh: Could not resolve hostname ...: Temporary failure in name resolution 
-
-  return retcode
-  
->>>>>>> 19ae8dff
+
 class BamPostProcessor(object):
 
   __slots__ = ('input_fn', 'output_fn', 'cleaned_fn', 'rgadded_fn',
@@ -720,11 +699,6 @@
     # Run FixMateInformation
     cmd = ['picard', 'FixMateInformation',
            'INPUT=%s'  % self.rgadded_fn,
-<<<<<<< HEAD
-           'OUTPUT=%s' % self.output_fn) + self.common_args
-      
-=======
            'OUTPUT=%s' % self.output_fn] + self.common_args
 
->>>>>>> 19ae8dff
     return cmd